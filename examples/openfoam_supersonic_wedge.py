--- conflicted
+++ resolved
@@ -11,27 +11,6 @@
 
 import os
 from firefish.case import (
-<<<<<<< HEAD
-	Case, Dimension, FileName, FileClass
-)
-
-def main(case_dir='wedge', n_iter=10):
-	#Try to create new case directory
-	case = create_new_case(case_dir)
-	# Add the information needed by blockMesh.
-	write_control_dict(case, n_iter)
-	write_block_mesh_dict(case)
-	#we generate the mes1h
-	case.run_tool('blockMesh')
-	#we prepare the thermophysical and turbulence properties
-	write_thermophysical_properties(case)
-	write_turbulence_properties(case)
-	#we write fvScheme and fvSolution
-	write_fv_schemes(case)
-	write_fv_solution(case)
-	write_initial_conditions(case)
-	case.run_tool('rhoCentralFoam')
-=======
     Case, Dimension, FileName, FileClass, StandardFluid,
     write_standard_thermophysical_properties
 )
@@ -52,7 +31,6 @@
     write_fv_solution(case)
     write_initial_conditions(case)
     case.run_tool('rhoCentralFoam')
->>>>>>> f2122fe8
 
 def create_new_case(case_dir):
 	"""Creates new case directory"""
@@ -159,24 +137,6 @@
 	with case.mutable_data_file(FileName.BLOCK_MESH) as d:
 		d.update(block_mesh_dict)
 
-<<<<<<< HEAD
-def write_thermophysical_properties(case):
-	"""Sets the thermdynamic properties of the gas.
-	These are chosen such that at a temperature of 1K the speed of sound is
-	1m/s"""
-	thermo_dict = {
-		'thermoType' : {'type' : 'hePsiThermo', 'mixture' : 'pureMixture',
-						'transport' : 'const', 'thermo'  : 'hConst',
-						'equationOfState' : 'perfectGas', 'specie' : 'specie',
-						'energy' : 'sensibleInternalEnergy'},
-		'mixture' : {'specie' : {'nMoles' : 1, 'molWeight' : 11640.3},
-					  'thermodynamics' : {'Cp' : 2.5, 'Hf' : 0},
-					  'transport' : {'mu' : 0, 'Pr' : 1}}}
-	with case.mutable_data_file(FileName.THERMOPHYSICAL_PROPERTIES) as d:
-		d.update(thermo_dict)
-
-=======
->>>>>>> f2122fe8
 def write_turbulence_properties(case):
 	"""Disables the turbulent solver"""
 	turbulence_dict = {
