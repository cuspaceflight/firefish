"""
This module allows the building and manipulating OpenFOAM case directories.

OpenFOAM files are mapped into Python objects using the following conventions:

  * Dictionaries map to python :py:class:`dict`.
  * Keyword data entries map to :py:class:`tuple` when the number of data
    entries is greater than one. Otherwise the single data entry is the
    keyword's value.
  * Lists are mapped to Python :py:class:`list`.
  * Dimension are represented via the :py:class:`~.Dimension` type.

"""
import contextlib
import datetime
import enum
import os
import subprocess
import tempfile

import PyFoam.Basics.DataStructures as PFDataStructs
from PyFoam.RunDictionary.ParsedParameterFile import (
    ParsedParameterFile, WriteParameterFile
)

## EXCEPTIONS

class CaseException(Exception):
    """Base class for exceptions raised by cusfsim.case module."""

class CaseDoesNotExist(CaseException):
    """A case directory did not exist when we expected it to."""

class CaseToolRunFailed(CaseException):
    """There was a failure running a tool on a case directory."""

class CaseAlreadyExists(CaseException):
    """Some resource already existed."""

## ENUMERATIONS

def _sys_path(p):
    return os.path.join('system', p)

def _constant_path(p):
    return os.path.join('constant', p)

class FileName(enum.Enum):
    """An enumeration of well known OpenFOAM file locations."""

    #: controlDict
<<<<<<< HEAD
    CONTROL                     = _sys_path('controlDict')

    #: blockMeshDict
    BLOCK_MESH                  = _sys_path('blockMeshDict')

    #: fvSolution
    FV_SOLUTION                 = _sys_path('fvSolution')

    #: fvSchemes
    FV_SCHEMES                  = _sys_path('fvSchemes')

    #: transportProperties
    TRANSPORT_PROPERTIES        = _constant_path('transportProperties')
    
    #: thermoPhysicalProperties
    THERMOPHYSICAL_PROPERTIES   = _constant_path('thermophysicalProperties')
    
    #: turbulence Properties
    TURBULENCE_PROPERTIES       = _constant_path('turbulenceProperties')
=======
    CONTROL = _sys_path('controlDict')

    #: blockMeshDict
    BLOCK_MESH = _sys_path('blockMeshDict')

    #: fvSolution
    FV_SOLUTION = _sys_path('fvSolution')

    #: fvSchemes
    FV_SCHEMES = _sys_path('fvSchemes')

    #: transportProperties
    TRANSPORT_PROPERTIES = _constant_path('transportProperties')
>>>>>>> 3f4e6ce1

class Dimension(PFDataStructs.Dimension):
    """Represents a value's dimensions in OpenFOAM cases.

    >>> d = Dimension(0, 1, -2, 0, 0, 0, 0)
    >>> str(d) # PyFOAM data file representation
    '[ 0 1 -2 0 0 0 0 ]'
    >>> d.unit
    'ms^-2'
    >>> repr(d)
    'cusfsim.case.Dimension(0, 1, -2, 0, 0, 0, 0)'

    It supports indexing and the sequence property

    >>> d[2]
    -2
    >>> [v+1 for v in d]
    [1, 2, -1, 1, 1, 1, 1]
    >>> d[0] = 2
    >>> d.unit
    'kg^2ms^-2'

    """

    _SI_UNIT_NAMES = ['kg', 'm', 's', 'K', 'mol', 'A', 'cd']

    @property
    def unit(self):
        combined = []
        for unit, value in zip(Dimension._SI_UNIT_NAMES, self):
            if value == 0:
                continue
            combined.append(unit)
            if value != 1:
                combined.append('^{}'.format(value))
        return ''.join(combined)

    def __repr__(self):
        return ''.join([
            str(self.__class__.__module__), '.',
            str(self.__class__.__name__), '(',
            ', '.join([str(v) for v in self]), ')'
        ])

# Monkey-patch PyFOAM to ensure our Dimension type is returned from parsing
# functions. This is not terribly elegant to say the least and isn't documented
# but cusfsim tries very hard to hide PyFOAM's API from the user.
def _monkey_patch_pyfoam():
    from PyFoam.Basics.FoamFileGenerator import FoamFileGenerator
    import PyFoam.RunDictionary.ParsedParameterFile as ParsedParameterFileModule
    PFDataStructs.Dimension = Dimension
    FoamFileGenerator.Dimension = Dimension
    FoamFileGenerator.primitiveTypes.extend([Dimension])
    ParsedParameterFileModule.Dimension = Dimension
_monkey_patch_pyfoam()

class FileClass(enum.Enum):
    """Well known OpenFOAM dictionary classes."""

    #: A parameter dictionary
    DICTIONARY = "dictionary"

    #: A 3D scalar field
    SCALAR_FIELD_3D = "volScalarField"

    #: A 3D vector field
    VECTOR_FIELD_3D = "volVectorField"

## PUBLIC CLASSES AND FUNCTIONS

def read_data_file(path):
    """Read and parse an OpenFOAM dict into a Python dictionary.

    Args:
        path (str): path to the OpenFOAM dict on disk

    Returns:
        A dict representing a Python transliteration of the dict.

    Raises:
        IOError: the path could not be read from
    """
    return ParsedParameterFile(path).content


class Case(object):
    """Object representing an OpenFOAM case on disk.

    Attributes:
        root_dir_path: path to case directory
    """

    def __init__(self, root_dir_path, create=True):
        """Initialises an OpenFOAM case from an on-disk path.

        The case directory may optionally be created if it does not exist. If
        create is False, a CaseDoesNotExist exception will be raised.

        Args:
            root_dir_path (str): Path to the OpenFOAM case.
            create (bool): Create the case if it doesn't exist.

        """
        # ensure directory exists if asked
        if create:
            os.makedirs(root_dir_path)

        # check directory exists
        if not os.path.isdir(root_dir_path):
            raise CaseDoesNotExist(
                'Is not a directory: {}'.format(root_dir_path)
            )

        # set attributes
        self.root_dir_path = root_dir_path

    def mutable_data_file(self, path,
                          create_class=FileClass.DICTIONARY, create=True):
        """A context manager representing a dict. Changes to the dict are
        written back to disk.

        Args:
            path (str or FileName): relative path to dictionary
            create_class (str or FileClass): specify the class of created files
            create (bool): create file if it does not exist

        >>> case = getfixture('tmpcase')
        >>> with case.mutable_data_file('system/blockMeshDict') as d:
        ...     d['boundary'] = { 'foo': { 'type': 'empty' } }
        >>> case.read_data_file('system/blockMeshDict')['boundary']['foo']
        {'type': 'empty'}

        >>> case = getfixture('tmpcase')
        >>> items = { 'application': 'simpleFoam', 'description': 'mycase' }
        >>> with case.mutable_data_file(FileName.CONTROL) as d:
        ...     d.update(items)
        >>> control = case.read_data_file(FileName.CONTROL)
        >>> control['application']
        'simpleFoam'
        >>> control['description']
        'mycase'

        """
        return _mutable_data_file_manager(
            self._get_rel_path(_to_dict_path(path)),
            create_class=create_class, create=create
        )

    def read_data_file(self, path):
        """Read the contents of the control dictionary.

        Args:
            path (str or FileName): relative path to dictionary

        Raises:
            IOError: the control dictionary could not be opened

        """
        return read_data_file(self._get_rel_path(_to_dict_path(path)))

    def run_tool(self, tool_name):
        """Run an OpenFOAM tool on the case.

        It is assumed that the tool accepts the standard "-case" argument.

        Args:
            tool_name (str): name of tool to run (e.g. "icoFoam")

        Raises:
            CaseToolRunFailed: if the tool exits with an error
            OSError: if the tool could not be started
        """
        # We will create a temporary file based on the basename of the tool.
        datestr = datetime.datetime.now().strftime('%Y%m%d%H%M%S')
        tf = tempfile.NamedTemporaryFile(
            prefix='log.' + os.path.basename(tool_name) + '.' + datestr + '.',
            suffix='.txt', dir=self.root_dir_path, delete=False
        )

        # We assume that the tool can take a -case argument
        args = [tool_name, '-case', self.root_dir_path]

        # Run the command
        try:
            with tf as log_file_obj:
                subprocess.check_call(
                    args, stdout=log_file_obj, stderr=subprocess.STDOUT
                )
        except subprocess.CalledProcessError as e:
            raise CaseToolRunFailed(*e.args)

    def add_tri_surface(self, name, geom, clobber_existing=False):
        """Add a triangulated surface to the case.

        Adds the geometry specified in *geom* to the case under the
        ``constant/triSurface`` directory. The geometry is saved in STL format.

        The geometry is added with the given name. If name is ``foo``, for
        example, it will be saved with the filename ``foo.stl``.

        .. note::

            Do not add the ``.stl`` extension to *name*. Future versions of this
            method may wish to allow other ways of specifying file format.

        Args:
            name (str): name to save surface as
            geom (stl.mesh.Mesh): geometry representing surface
            clobber_existing (bool): if False, do not overwrite an existing file

        Raises:
            CaseAlreadyExists: if a surface with the given name already exists
                and *clobber_existing* was not True.

        """
        stl_path = os.path.join(
            self.root_dir_path, 'constant', 'triSurface', '{}.stl'.format(name)
        )

        # FIXME: this is racy
        if not clobber_existing and os.path.exists(stl_path):
            raise CaseAlreadyExists(
                'triSurface {} already exists'.format(stl_path)
            )

        if not os.path.isdir(os.path.dirname(stl_path)):
            os.makedirs(os.path.dirname(stl_path))
        geom.save(stl_path)

    def _get_rel_path(self, path):
        """Return path relative to root directory."""
        return os.path.join(self.root_dir_path, path)

## PRIVATE CLASSES AND FUNCTIONS

@contextlib.contextmanager
def _mutable_data_file_manager(path, create_class=FileClass.DICTIONARY,
                               create=True):
    """Context manager for mutating an OpenFOAM dict.

    If the dictionary is created, create_class is used to specify the class of
    the created dictionary.

    >>> dict_path = getfixture('tmpdir').join('tmpDict').strpath
    >>> with _mutable_data_file_manager(dict_path, create=True) as d:
    ...     d['test'] = 'foo'
    >>> read_data_file(dict_path)['test']
    'foo'

    Args:
        path (str): path to OpenFOAM dict
        create_class (str or FileClass): specify the class of created files
        create (bool): create file if it does not exist

    Returns:
        A context manager which reads (or optionally creates) an OpenFOAM dict
        file, returns a Python representation. When the context is left, the
        content is written back to disk.

    """
    if create and not os.path.isfile(path):
        dir_path = os.path.dirname(path)
        if not os.path.isdir(dir_path):
            os.makedirs(dir_path)

        try:
            create_class = create_class.value
        except AttributeError:
            create_class = create_class

        foam_file = WriteParameterFile(path, className=create_class)
    else:
        foam_file = ParsedParameterFile(path)
    yield foam_file.content
    foam_file.writeFile()

def _to_dict_path(path_or_dict_name):
    try:
        return path_or_dict_name.value
    except AttributeError:
        return path_or_dict_name<|MERGE_RESOLUTION|>--- conflicted
+++ resolved
@@ -49,7 +49,6 @@
     """An enumeration of well known OpenFOAM file locations."""
 
     #: controlDict
-<<<<<<< HEAD
     CONTROL                     = _sys_path('controlDict')
 
     #: blockMeshDict
@@ -69,21 +68,7 @@
     
     #: turbulence Properties
     TURBULENCE_PROPERTIES       = _constant_path('turbulenceProperties')
-=======
-    CONTROL = _sys_path('controlDict')
-
-    #: blockMeshDict
-    BLOCK_MESH = _sys_path('blockMeshDict')
-
-    #: fvSolution
-    FV_SOLUTION = _sys_path('fvSolution')
-
-    #: fvSchemes
-    FV_SCHEMES = _sys_path('fvSchemes')
-
-    #: transportProperties
-    TRANSPORT_PROPERTIES = _constant_path('transportProperties')
->>>>>>> 3f4e6ce1
+
 
 class Dimension(PFDataStructs.Dimension):
     """Represents a value's dimensions in OpenFOAM cases.
